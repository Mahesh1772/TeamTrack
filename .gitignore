tmp
.env
<<<<<<< HEAD
data/
abci*/
*.ckpt
*logs
ignored/
=======
data
lightning_logs
models
>>>>>>> c38ae69c

# General
.DS_Store
.AppleDouble
.LSOverride

# Icon must end with two \r
Icon


# Thumbnails
._*

# Files that might appear in the root of a volume
.DocumentRevisions-V100
.fseventsd
.Spotlight-V100
.TemporaryItems
.Trashes
.VolumeIcon.icns
.com.apple.timemachine.donotpresent

# Directories potentially created on remote AFP share
.AppleDB
.AppleDesktop
Network Trash Folder
Temporary Items
.apdisk

# Byte-compiled / optimized / DLL files
__pycache__/
*.py[cod]
*$py.class

# C extensions
*.so

# Distribution / packaging
.Python
build/
develop-eggs/
dist/
downloads/
eggs/
.eggs/
lib/
lib64/
parts/
sdist/
var/
wheels/
share/python-wheels/
*.egg-info/
.installed.cfg
*.egg
MANIFEST

# PyInstaller
#  Usually these files are written by a python script from a template
#  before PyInstaller builds the exe, so as to inject date/other infos into it.
*.manifest
*.spec

# Installer logs
pip-log.txt
pip-delete-this-directory.txt

# Unit test / coverage reports
htmlcov/
.tox/
.nox/
.coverage
.coverage.*
.cache
nosetests.xml
coverage.xml
*.cover
*.py,cover
.hypothesis/
.pytest_cache/
cover/

# Translations
*.mo
*.pot

# Django stuff:
*.log
local_settings.py
db.sqlite3
db.sqlite3-journal

# Flask stuff:
instance/
.webassets-cache

# Scrapy stuff:
.scrapy

# Sphinx documentation
docs/_build/

# PyBuilder
.pybuilder/
target/

# Jupyter Notebook
.ipynb_checkpoints

# IPython
profile_default/
ipython_config.py

# pyenv
#   For a library or package, you might want to ignore these files since the code is
#   intended to run in multiple environments; otherwise, check them in:
# .python-version

# pipenv
#   According to pypa/pipenv#598, it is recommended to include Pipfile.lock in version control.
#   However, in case of collaboration, if having platform-specific dependencies or dependencies
#   having no cross-platform support, pipenv may install dependencies that don't work, or not
#   install all needed dependencies.
#Pipfile.lock

# poetry
#   Similar to Pipfile.lock, it is generally recommended to include poetry.lock in version control.
#   This is especially recommended for binary packages to ensure reproducibility, and is more
#   commonly ignored for libraries.
#   https://python-poetry.org/docs/basic-usage/#commit-your-poetrylock-file-to-version-control
#poetry.lock

# pdm
#   Similar to Pipfile.lock, it is generally recommended to include pdm.lock in version control.
#pdm.lock
#   pdm stores project-wide configurations in .pdm.toml, but it is recommended to not include it
#   in version control.
#   https://pdm.fming.dev/#use-with-ide
.pdm.toml

# PEP 582; used by e.g. github.com/David-OConnor/pyflow and github.com/pdm-project/pdm
__pypackages__/

# Celery stuff
celerybeat-schedule
celerybeat.pid

# SageMath parsed files
*.sage.py

# Environments
.env
.venv
env/
venv/
ENV/
env.bak/
venv.bak/

# Spyder project settings
.spyderproject
.spyproject

# Rope project settings
.ropeproject

# mkdocs documentation
/site

# mypy
.mypy_cache/
.dmypy.json
dmypy.json

# Pyre type checker
.pyre/

# pytype static type analyzer
.pytype/

# Cython debug symbols
cython_debug/

# PyCharm
#  JetBrains specific template is maintained in a separate JetBrains.gitignore that can
#  be found at https://github.com/github/gitignore/blob/main/Global/JetBrains.gitignore
#  and can be added to the global gitignore or merged into this file.  For a more nuclear
#  option (not recommended) you can uncomment the following to ignore the entire idea folder.
#.idea/

.vscode/*
!.vscode/settings.json
!.vscode/tasks.json
!.vscode/launch.json
!.vscode/extensions.json
!.vscode/*.code-snippets

# Local History for Visual Studio Code
.history/

# Built Visual Studio Code Extensions
*.vsix<|MERGE_RESOLUTION|>--- conflicted
+++ resolved
@@ -1,16 +1,11 @@
 tmp
 .env
-<<<<<<< HEAD
 data/
 abci*/
 *.ckpt
 *logs
 ignored/
-=======
-data
-lightning_logs
 models
->>>>>>> c38ae69c
 
 # General
 .DS_Store
